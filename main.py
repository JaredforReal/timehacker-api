from fastapi import FastAPI, Depends, HTTPException, status
from fastapi.security import HTTPBearer, HTTPAuthorizationCredentials
from fastapi.middleware.cors import CORSMiddleware
from supabase import create_client, Client
from pydantic import BaseModel
from typing import List, Optional
from dotenv import load_dotenv
import os
import jwt
from datetime import datetime

# 加载环境变量
load_dotenv()
app = FastAPI()

# 允许跨域
app.add_middleware(
    CORSMiddleware,
<<<<<<< HEAD
    allow_origins=["*"],  # 允许所有来源
    allow_credentials=True,  # 允许凭据
    allow_methods=["*"],  # 允许所有方法
    allow_headers=["*"],  # 允许所有头部
    expose_headers=["*"],  # 允许所有响应头部
=======
    # allow_origins=["*"],  # 允许所有来源
    allow_origins=["http://localhost:5173",
                   "https://www.timehacker.cn",
                   "https://timehacker.cn",
                   "https://api.timehacker.cn",
                   "http://117.72.112.49",
    ],
    allow_credentials=True,
    allow_methods=["GET", "POST", "PUT", "DELETE", "OPTIONS"],
    allow_headers=["Authorization", "Content-Type"],
>>>>>>> a0536d2e
)

# 直接从环境变量获取
supabase: Client = create_client(
    os.getenv("SUPABASE_URL"),
    os.getenv("SUPABASE_KEY")
)
print("SUPABASE_URL:", os.getenv("SUPABASE_URL"))
print("SUPABASE_KEY:", "​**​**" + os.getenv("SUPABASE_KEY")[-4:] if os.getenv("SUPABASE_KEY") else None)

# TodoList数据模型
class TodoCreate(BaseModel):
    title: str
    description: Optional[str] = None

class TodoUpdate(BaseModel):
    title: Optional[str] = None
    description: Optional[str] = None
    is_completed: Optional[bool] = None

class TodoResponse(BaseModel):
    id: str
    user_id: str
    title: str
    description: Optional[str]
    is_completed: bool
    created_at: str
    updated_at: str
    
class UserLogin(BaseModel):
    email: str
    password: str

# 番茄钟数据模型
class PomodoroSessionCreate(BaseModel):
    title: str
    duration: int
    completedAt: str

class PomodoroSessionResponse(BaseModel):
    id: str
    user_id: str
    title: str
    duration: int
    completedAt: str
    created_at: str

class PomodoroSettings(BaseModel):
    workTime: int
    shortBreakTime: int
    longBreakTime: int
    sessionsUntilLongBreak: int

# 认证依赖
def get_current_user(credentials: HTTPAuthorizationCredentials = Depends(HTTPBearer())):
    try:
        token = credentials.credentials
        # 验证token格式
        if len(token.split(".")) != 3:
            raise HTTPException(status_code=401, detail="Invalid token format")
            
        user = supabase.auth.get_user(token)
        if not user:
            raise HTTPException(status_code=401, detail="Invalid token")
            
        # 验证用户状态
        if user.user.is_anonymous:
            raise HTTPException(status_code=403, detail="Anonymous access denied")
            
        return user
    except jwt.ExpiredSignatureError:
        raise HTTPException(status_code=401, detail="Token expired")
    except jwt.InvalidTokenError:
        raise HTTPException(status_code=401, detail="Invalid token")
    except Exception as e:
        raise HTTPException(status_code=500, detail=f"Auth error: {str(e)}")

# API端点
@app.get("/api/")
async def read_root():
    return {"message": "Hello from API *"}

# Health check endpoint
@app.get("/")
async def health_check():
    return {
        "status": "ok", 
        "message": "Todo API is running",
        "version": "1.0.0"  # Consider adding version info
    }

@app.post("/token")
async def login(user: UserLogin):
    try:
        # 调用 Supabase 登录接口
        response = supabase.auth.sign_in_with_password({
            "email": user.email,
            "password": user.password
        })
        return {
            "access_token": response.session.access_token,
            "token_type": "bearer"
        }
    except Exception:
        raise HTTPException(
            status_code=status.HTTP_401_UNAUTHORIZED,
            detail="Invalid credentials"
        )

@app.get("/todos", response_model=List[TodoResponse])
async def get_todos(user = Depends(get_current_user)):
    try:
        response = supabase.table("todos").select("*").eq("user_id", user.user.id).execute()
        return response.data
    except Exception as e:
        print(f"Error fetching todos: {str(e)}")
        raise HTTPException(
            status_code=500,
            detail="Internal Server Error"
        )

# TodoList API
@app.post("/todos", response_model=TodoResponse, status_code=status.HTTP_201_CREATED)
async def create_todo(todo: TodoCreate, user = Depends(get_current_user)):
    try:
        todo_data = todo.dict()
        todo_data["user_id"] = str(user.user.id)  # Ensure user_id is string if your DB uses UUID
        response = supabase.table("todos").insert(todo_data).execute()
        
        if not response.data:
            raise HTTPException(
                status_code=status.HTTP_400_BAD_REQUEST,
                detail="Failed to create todo"
            )
            
        return response.data[0]
    except Exception as e:
        raise HTTPException(
            status_code=status.HTTP_500_INTERNAL_SERVER_ERROR,
            detail=f"Database error: {str(e)}"
        )

@app.put("/todos/{todo_id}", response_model=TodoResponse)
async def update_todo(
    todo_id: str, 
    todo: TodoUpdate, 
    user = Depends(get_current_user)
):
    try:
        # First verify the todo exists and belongs to the user
        existing = supabase.table("todos")\
            .select("*")\
            .eq("id", todo_id)\
            .eq("user_id", str(user.user.id))\
            .execute()
            
        if not existing.data:
            raise HTTPException(
                status_code=status.HTTP_404_NOT_FOUND, 
                detail="Todo not found"
            )
        
        # Update only the fields that were provided
        update_data = todo.dict(exclude_unset=True)
        response = supabase.table("todos")\
            .update(update_data)\
            .eq("id", todo_id)\
            .execute()
            
        if not response.data:
            raise HTTPException(
                status_code=status.HTTP_400_BAD_REQUEST,
                detail="Failed to update todo"
            )
            
        return response.data[0]
    except Exception as e:
        raise HTTPException(
            status_code=status.HTTP_500_INTERNAL_SERVER_ERROR,
            detail=f"Database error: {str(e)}"
        )

@app.delete("/todos/{todo_id}", status_code=status.HTTP_204_NO_CONTENT)
async def delete_todo(todo_id: str, user = Depends(get_current_user)):
    try:
        # First verify the todo exists and belongs to the user
        existing = supabase.table("todos")\
            .select("*")\
            .eq("id", todo_id)\
            .eq("user_id", str(user.user.id))\
            .execute()
            
        if not existing.data:
            raise HTTPException(
                status_code=status.HTTP_404_NOT_FOUND, 
                detail="Todo not found"
            )
        
        # Delete the todo
        supabase.table("todos")\
            .delete()\
            .eq("id", todo_id)\
            .execute()
            
        return None
    except Exception as e:
        raise HTTPException(
            status_code=status.HTTP_500_INTERNAL_SERVER_ERROR,
            detail=f"Database error: {str(e)}"
        )

<<<<<<< HEAD
# 健康检查端点
@app.get("/")
async def health_check():
    return {"status": "ok", "message": "Todo API is running *"}
=======
# 番茄钟 API 端点
@app.post("/pomodoro/sessions", response_model=PomodoroSessionResponse, status_code=status.HTTP_201_CREATED)
async def create_pomodoro_session(session: PomodoroSessionCreate, user = Depends(get_current_user)):
    try:
        session_data = {
            "title": session.title,
            "duration": session.duration,
            "completedat": session.completedAt,  # 注意这里转换为小写
            "user_id": str(user.user.id)
        }
        
        response = supabase.table("pomodoro_sessions").insert(session_data).execute()
        
        if not response.data:
            raise HTTPException(
                status_code=status.HTTP_400_BAD_REQUEST,
                detail="Failed to create pomodoro session"
            )
            
        result = dict(response.data[0])
        if "completedat" in result:
            result["completedAt"] = result.pop("completedat")
        return result

    except Exception as e:
        raise HTTPException(
            status_code=status.HTTP_500_INTERNAL_SERVER_ERROR,
            detail=f"Database error: {str(e)}"
        )

@app.get("/pomodoro/sessions", response_model=List[PomodoroSessionResponse])
async def get_pomodoro_sessions(user = Depends(get_current_user)):
    try:
        response = supabase.table("pomodoro_sessions")\
            .select("*")\
            .eq("user_id", str(user.user.id))\
            .order("completedat", desc=True)\
            .limit(50)\
            .execute()
        
        result = []
        for session in response.data:
            session_dict = dict(session)
            if "completedat" in session_dict:
                session_dict["completedAt"] = session_dict.pop("completedat")
            result.append(session_dict)
        return result
    except Exception as e:
        raise HTTPException(
            status_code=status.HTTP_500_INTERNAL_SERVER_ERROR,
            detail=f"Database error: {str(e)}"
        )

@app.get("/pomodoro/settings", response_model=PomodoroSettings)
async def get_pomodoro_settings(user = Depends(get_current_user)):
    try:
        # 获取用户的番茄钟设置
        response = supabase.table("pomodoro_settings")\
            .select("*")\
            .eq("user_id", str(user.user.id))\
            .execute()
        
        # 如果找到设置则返回
        if response.data and len(response.data) > 0:
            settings = dict(response.data[0])
            converted_settings = {
                "workTime": settings.get("worktime", 25),
                "shortBreakTime": settings.get("shortbreaktime", 5),
                "longBreakTime": settings.get("longbreaktime", 15),
                "sessionsUntilLongBreak": settings.get("sessionsuntillongbreak", 4)
            }
            return converted_settings
        
        # 如果未找到，则使用默认设置并创建
        default_settings = {
            "user_id": str(user.user.id),
            "worktime": 25,
            "shortbreaktime": 5,
            "longbreaktime": 15,
            "sessionsuntillongbreak": 4
        }
        
        create_response = supabase.table("pomodoro_settings")\
            .insert(default_settings)\
            .execute()
        
        if create_response.data:
            settings = dict(create_response.data[0])
            converted_settings = {
                "workTime": settings.get("worktime", 25),
                "shortBreakTime": settings.get("shortbreaktime", 5),
                "longBreakTime": settings.get("longbreaktime", 15),
                "sessionsUntilLongBreak": settings.get("sessionsuntillongbreak", 4)
            }
            return converted_settings
        else:
            return {
                "workTime": 25,
                "shortBreakTime": 5,
                "longBreakTime": 15,
                "sessionsUntilLongBreak": 4
            }

    except Exception as e:
        raise HTTPException(
            status_code=status.HTTP_500_INTERNAL_SERVER_ERROR,
            detail=f"Database error: {str(e)}"
        )
>>>>>>> a0536d2e

@app.put("/pomodoro/settings", response_model=PomodoroSettings)
async def update_pomodoro_settings(settings: PomodoroSettings, user = Depends(get_current_user)):
    try:
        # 验证设置值的有效性
        if (settings.workTime < 1 or settings.shortBreakTime < 1 or 
            settings.longBreakTime < 1 or settings.sessionsUntilLongBreak < 1):
            raise HTTPException(
                status_code=status.HTTP_400_BAD_REQUEST,
                detail="All settings values must be greater than 0"
            )
        
        # 转换为数据库使用的小写键名
        settings_data = {
            "user_id": str(user.user.id),
            "worktime": settings.workTime,
            "shortbreaktime": settings.shortBreakTime,
            "longbreaktime": settings.longBreakTime,
            "sessionsuntillongbreak": settings.sessionsUntilLongBreak
        }
        
        # 首先检查是否已存在设置
        existing = supabase.table("pomodoro_settings")\
            .select("*")\
            .eq("user_id", str(user.user.id))\
            .execute()
        
        if existing.data and len(existing.data) > 0:
            # 更新现有设置
            response = supabase.table("pomodoro_settings")\
                .update(settings_data)\
                .eq("user_id", str(user.user.id))\
                .execute()
        else:
            # 创建新设置
            response = supabase.table("pomodoro_settings")\
                .insert(settings_data)\
                .execute()
        
        if not response.data:
            raise HTTPException(
                status_code=status.HTTP_400_BAD_REQUEST,
                detail="Failed to update pomodoro settings"
            )
            
        settings = dict(response.data[0])
        converted_settings = {
            "workTime": settings["worktime"],
            "shortBreakTime": settings["shortbreaktime"],
            "longBreakTime": settings["longbreaktime"],
            "sessionsUntilLongBreak": settings["sessionsuntillongbreak"]
        }
        return converted_settings
    except HTTPException as e:
        raise e
    except Exception as e:
        raise HTTPException(
            status_code=status.HTTP_500_INTERNAL_SERVER_ERROR,
            detail=f"Database error: {str(e)}"
        )

    
if __name__ == "__main__":
    import uvicorn
    uvicorn.run("main:app", host="0.0.0.0", port=8000, reload=True)<|MERGE_RESOLUTION|>--- conflicted
+++ resolved
@@ -16,13 +16,6 @@
 # 允许跨域
 app.add_middleware(
     CORSMiddleware,
-<<<<<<< HEAD
-    allow_origins=["*"],  # 允许所有来源
-    allow_credentials=True,  # 允许凭据
-    allow_methods=["*"],  # 允许所有方法
-    allow_headers=["*"],  # 允许所有头部
-    expose_headers=["*"],  # 允许所有响应头部
-=======
     # allow_origins=["*"],  # 允许所有来源
     allow_origins=["http://localhost:5173",
                    "https://www.timehacker.cn",
@@ -33,7 +26,6 @@
     allow_credentials=True,
     allow_methods=["GET", "POST", "PUT", "DELETE", "OPTIONS"],
     allow_headers=["Authorization", "Content-Type"],
->>>>>>> a0536d2e
 )
 
 # 直接从环境变量获取
@@ -114,7 +106,16 @@
 # API端点
 @app.get("/api/")
 async def read_root():
-    return {"message": "Hello from API *"}
+    return {"message": "Hello from API"}
+
+# Health check endpoint
+@app.get("/")
+async def health_check():
+    return {
+        "status": "ok", 
+        "message": "Todo API is running",
+        "version": "1.0.0"  # Consider adding version info
+    }
 
 # Health check endpoint
 @app.get("/")
@@ -245,12 +246,6 @@
             detail=f"Database error: {str(e)}"
         )
 
-<<<<<<< HEAD
-# 健康检查端点
-@app.get("/")
-async def health_check():
-    return {"status": "ok", "message": "Todo API is running *"}
-=======
 # 番茄钟 API 端点
 @app.post("/pomodoro/sessions", response_model=PomodoroSessionResponse, status_code=status.HTTP_201_CREATED)
 async def create_pomodoro_session(session: PomodoroSessionCreate, user = Depends(get_current_user)):
@@ -359,7 +354,6 @@
             status_code=status.HTTP_500_INTERNAL_SERVER_ERROR,
             detail=f"Database error: {str(e)}"
         )
->>>>>>> a0536d2e
 
 @app.put("/pomodoro/settings", response_model=PomodoroSettings)
 async def update_pomodoro_settings(settings: PomodoroSettings, user = Depends(get_current_user)):
